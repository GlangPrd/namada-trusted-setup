--- conflicted
+++ resolved
@@ -15,18 +15,6 @@
 #[rocket::main]
 pub async fn main() {
     tracing_subscriber::fmt::init();
-<<<<<<< HEAD
-    // Set the environment
-    let parameters = Parameters::Custom(Settings::new(
-        //FIXME: update these
-        ContributionMode::Full,
-        ProvingSystem::Groth16,
-        CurveKind::Bls12_381,
-        6,  /* power */
-        16, /* batch_size */
-        16, /* chunk_size */
-    ));
-=======
 
     // Set the environment
     let parameters = Parameters::TestAnoma {
@@ -34,7 +22,6 @@
         power: 6,
         batch_size: 16,
     };
->>>>>>> 0938c56e
 
     #[cfg(debug_assertions)]
     let environment: Testing = {
@@ -66,10 +53,6 @@
             rest::get_tasks_left,
             rest::stop_coordinator,
             rest::verify_chunks,
-<<<<<<< HEAD
-            rest::get_challenge,
-=======
->>>>>>> 0938c56e
         ])
         .manage(coordinator);
 
