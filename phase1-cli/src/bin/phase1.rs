use phase1_coordinator::{
<<<<<<< HEAD
    authentication::{Dummy, Signature},
=======
    authentication::{KeyPair, Production, Signature},
>>>>>>> 0938c56e
    commands::Computation,
    objects::{round::LockedLocators, ContributionFileSignature, ContributionState, Task},
    rest::{ContributeChunkRequest, GetChunkRequest, PostChunkRequest},
    storage::{ContributionLocator, ANOMA_FILE_SIZE},
};
use reqwest::{Client, Url};

use crate::requests::RequestError;
use anyhow::Result;
use phase1_cli::{requests, ContributorOpt};
use setup_utils::calculate_hash;
use structopt::StructOpt;

<<<<<<< HEAD
use std::fs::File;
use std::io::{Read, Write};
use tracing::debug;

static ANOMA_FILE_SIZE: usize = 4_000;
=======
use std::{
    fs::File,
    io::{Read, Write},
};
use tracing::{debug, error, info};
>>>>>>> 0938c56e

macro_rules! pretty_hash {
    ($hash:expr) => {{
        let mut output = format!("\n\n");
        for line in $hash.chunks(16) {
            output += "\t";
            for section in line.chunks(4) {
                for b in section {
                    output += &format!("{:02x}", b);
                }
                output += " ";
            }
            output += "\n";
        }
        output
    }};
}

<<<<<<< HEAD
fn get_file_as_byte_vec(filename: &String) -> Vec<u8> {
    let mut f = File::open(&filename).expect("no file found");
    let metadata = std::fs::metadata(&filename).expect("unable to read metadata");
    // let mut buffer = vec![0; metadata.len() as usize];
    let mut buffer = vec![0; ANOMA_FILE_SIZE];
    debug!("metadata file length {}", metadata.len());
    f.read(&mut buffer).expect("buffer overflow");

    buffer
}

fn compute_contribution(pubkey: String, round_height: u64, challenge: &Vec<u8>, challenge_hash: &Vec<u8>) -> Vec<u8> {
    let filename: String = String::from(format!("pubkey_{}_contribution_round_{}.params", pubkey, round_height));
    let mut response_writer = File::create(&filename).unwrap();
    response_writer.write_all(challenge_hash.as_slice());

    // TODO: add json file with the challenge hash, the contribution hash and the response hash (challenge_hash, contribution)
    Computation::contribute_test_masp_cli(&challenge, &mut response_writer);
    debug!("response writer {:?}", response_writer);

    get_file_as_byte_vec(&filename)
}

async fn do_contribute(client: &Client, coordinator: &mut Url, pubkey: String) -> Result<(), RequestError> {
    let locked_locators = requests::post_lock_chunk(client, coordinator, &pubkey).await?;
=======
fn get_file_as_byte_vec(filename: &str) -> Result<Vec<u8>> {
    let mut f = File::open(filename)?;
    let metadata = std::fs::metadata(filename)?;

    let mut buffer = vec![0; ANOMA_FILE_SIZE as usize];
    debug!("metadata file length {}", metadata.len());
    f.read(&mut buffer)?;

    Ok(buffer)
}

fn compute_contribution(pubkey: &str, round_height: u64, challenge: &[u8], challenge_hash: &[u8]) -> Result<Vec<u8>> {
    let filename: String = String::from(format!("pubkey_{}_contribution_round_{}.params", pubkey, round_height));
    let mut response_writer = File::create(filename.as_str())?;
    response_writer.write_all(challenge_hash);

    // TODO: add json file with the challenge hash, the contribution hash and the response hash (challenge_hash, contribution)
    Computation::contribute_test_masp_cli(challenge, &mut response_writer);
    debug!("response writer {:?}", response_writer);

    Ok(get_file_as_byte_vec(filename.as_str())?)
}

async fn do_contribute(client: &Client, coordinator: &mut Url, sigkey: &str, pubkey: &str) -> Result<()> {
    let locked_locators = requests::post_lock_chunk(client, coordinator, pubkey).await?;
>>>>>>> 0938c56e
    let response_locator = locked_locators.next_contribution();
    let round_height = response_locator.round_height();

    let get_chunk_req = GetChunkRequest::new(pubkey.to_owned(), locked_locators.clone());
    let task = requests::get_chunk(client, coordinator, &get_chunk_req).await?;

    let challenge = requests::get_challenge(client, coordinator, &locked_locators).await?;
    debug!("Challenge is {}", pretty_hash!(&challenge));

    // Saves the challenge locally, in case the contributor is paranoid and wants to double check himself
<<<<<<< HEAD
    let mut challenge_writer = File::create(String::from(format!("challenge_round_{}.params", round_height))).unwrap();
=======
    let mut challenge_writer = File::create(String::from(format!("challenge_round_{}.params", round_height)))?;
>>>>>>> 0938c56e
    challenge_writer.write_all(challenge.as_slice());

    let challenge_hash = calculate_hash(challenge.as_ref());
    debug!("Challenge hash is {}", pretty_hash!(&challenge_hash));

<<<<<<< HEAD
    let contribution = compute_contribution(pubkey.clone(), round_height, &challenge, challenge_hash.to_vec().as_ref());
=======
    let contribution = compute_contribution(pubkey, round_height, &challenge, challenge_hash.to_vec().as_ref())?;
>>>>>>> 0938c56e

    debug!("Contribution length: {}", contribution.len());

    let contribution_state = ContributionState::new(
        challenge_hash.to_vec(),
        calculate_hash(contribution.as_ref()).to_vec(),
        None,
    )?;

    let signature = Production.sign(sigkey, &contribution_state.signature_message()?)?;

    let contribution_file_signature = ContributionFileSignature::new(signature, contribution_state)?;

    let post_chunk_req = PostChunkRequest::new(
        locked_locators.next_contribution(),
        contribution,
        locked_locators.next_contribution_file_signature(),
        contribution_file_signature,
    );
    requests::post_chunk(client, coordinator, &post_chunk_req).await?;

    let contribute_chunk_req = ContributeChunkRequest::new(pubkey.to_owned(), task.chunk_id());
    let contribution_locator = requests::post_contribute_chunk(client, coordinator, &contribute_chunk_req).await?;

    requests::post_heartbeat(client, coordinator, pubkey).await?;

    Ok(())
}

async fn contribute(client: &Client, coordinator: &mut Url) {
<<<<<<< HEAD
    // FIXME: generate proper keypair and loop till finds a public key not known by the coordinator
    let pubkey = String::from("random public key 3");
    requests::post_join_queue(&client, coordinator, &pubkey).await.unwrap();

    let mut i = 0;
    loop {
        if i == 1 {
            //FIXME: just for testing, remove for production
            break;
        }
        // Update the coordinator
        if let Err(e) = requests::get_update(&client, coordinator).await {
            //FIXME: ignore this error and continue
            eprintln!("{}", e);
        }
=======
    let keypair = KeyPair::new();
>>>>>>> 0938c56e

    if let Err(e) = requests::post_join_queue(&client, coordinator, &keypair.pubkey().to_owned()).await {
        error!("{}", e);
        panic!();
    }

    // Update the coordinator
    if let Err(e) = requests::get_update(&client, coordinator).await {
        // Log this error and continue
        error!("{}", e);
    }

    // Perform a single contribution
    match do_contribute(&client, coordinator, keypair.sigkey(), keypair.pubkey()).await {
        Ok(()) => info!("Contribution completed, thank you!"),
        Err(e) => error!("{}", e),
    }
}

async fn close_ceremony(client: &Client, coordinator: &mut Url) {
    match requests::get_stop_coordinator(client, coordinator).await {
        Ok(()) => info!("Ceremony completed!"),
        Err(e) => error!("{}", e),
    }
}

async fn verify_contributions(client: &Client, coordinator: &mut Url) {
    match requests::get_verify_chunks(client, coordinator).await {
        Ok(()) => info!("Verification of pending contributions completed"),
        Err(e) => error!("{}", e), // FIXME: what to do in this case? Stop coordinator?
    }
}

async fn update_coordinator(client: &Client, coordinator: &mut Url) {
    match requests::get_update(client, coordinator).await {
        Ok(()) => info!("Coordinator updated"),
        Err(e) => error!("{}", e),
    }
}

async fn update_coordinator(client: &Client, coordinator: &mut Url) {
    match requests::get_update(client, coordinator).await {
        Ok(()) => println!("Coordinator updated!"),
        Err(e) => eprintln!("{}", e),
    }
}

#[tokio::main]
async fn main() {
    tracing_subscriber::fmt::init();

    let opt = ContributorOpt::from_args();
    let client = Client::new();

    match opt {
        ContributorOpt::Contribute(mut url) => {
<<<<<<< HEAD
            //FIXME: share code
=======
>>>>>>> 0938c56e
            contribute(&client, &mut url.coordinator).await;
        }
        ContributorOpt::CloseCeremony(mut url) => {
            close_ceremony(&client, &mut url.coordinator).await;
        }
        ContributorOpt::VerifyContributions(mut url) => {
            verify_contributions(&client, &mut url.coordinator).await;
        }
        ContributorOpt::UpdateCoordinator(mut url) => {
            update_coordinator(&client, &mut url.coordinator).await;
        }
    }
}<|MERGE_RESOLUTION|>--- conflicted
+++ resolved
@@ -1,9 +1,5 @@
 use phase1_coordinator::{
-<<<<<<< HEAD
-    authentication::{Dummy, Signature},
-=======
     authentication::{KeyPair, Production, Signature},
->>>>>>> 0938c56e
     commands::Computation,
     objects::{round::LockedLocators, ContributionFileSignature, ContributionState, Task},
     rest::{ContributeChunkRequest, GetChunkRequest, PostChunkRequest},
@@ -17,19 +13,11 @@
 use setup_utils::calculate_hash;
 use structopt::StructOpt;
 
-<<<<<<< HEAD
-use std::fs::File;
-use std::io::{Read, Write};
-use tracing::debug;
-
-static ANOMA_FILE_SIZE: usize = 4_000;
-=======
 use std::{
     fs::File,
     io::{Read, Write},
 };
 use tracing::{debug, error, info};
->>>>>>> 0938c56e
 
 macro_rules! pretty_hash {
     ($hash:expr) => {{
@@ -48,33 +36,6 @@
     }};
 }
 
-<<<<<<< HEAD
-fn get_file_as_byte_vec(filename: &String) -> Vec<u8> {
-    let mut f = File::open(&filename).expect("no file found");
-    let metadata = std::fs::metadata(&filename).expect("unable to read metadata");
-    // let mut buffer = vec![0; metadata.len() as usize];
-    let mut buffer = vec![0; ANOMA_FILE_SIZE];
-    debug!("metadata file length {}", metadata.len());
-    f.read(&mut buffer).expect("buffer overflow");
-
-    buffer
-}
-
-fn compute_contribution(pubkey: String, round_height: u64, challenge: &Vec<u8>, challenge_hash: &Vec<u8>) -> Vec<u8> {
-    let filename: String = String::from(format!("pubkey_{}_contribution_round_{}.params", pubkey, round_height));
-    let mut response_writer = File::create(&filename).unwrap();
-    response_writer.write_all(challenge_hash.as_slice());
-
-    // TODO: add json file with the challenge hash, the contribution hash and the response hash (challenge_hash, contribution)
-    Computation::contribute_test_masp_cli(&challenge, &mut response_writer);
-    debug!("response writer {:?}", response_writer);
-
-    get_file_as_byte_vec(&filename)
-}
-
-async fn do_contribute(client: &Client, coordinator: &mut Url, pubkey: String) -> Result<(), RequestError> {
-    let locked_locators = requests::post_lock_chunk(client, coordinator, &pubkey).await?;
-=======
 fn get_file_as_byte_vec(filename: &str) -> Result<Vec<u8>> {
     let mut f = File::open(filename)?;
     let metadata = std::fs::metadata(filename)?;
@@ -100,7 +61,6 @@
 
 async fn do_contribute(client: &Client, coordinator: &mut Url, sigkey: &str, pubkey: &str) -> Result<()> {
     let locked_locators = requests::post_lock_chunk(client, coordinator, pubkey).await?;
->>>>>>> 0938c56e
     let response_locator = locked_locators.next_contribution();
     let round_height = response_locator.round_height();
 
@@ -111,21 +71,13 @@
     debug!("Challenge is {}", pretty_hash!(&challenge));
 
     // Saves the challenge locally, in case the contributor is paranoid and wants to double check himself
-<<<<<<< HEAD
-    let mut challenge_writer = File::create(String::from(format!("challenge_round_{}.params", round_height))).unwrap();
-=======
     let mut challenge_writer = File::create(String::from(format!("challenge_round_{}.params", round_height)))?;
->>>>>>> 0938c56e
     challenge_writer.write_all(challenge.as_slice());
 
     let challenge_hash = calculate_hash(challenge.as_ref());
     debug!("Challenge hash is {}", pretty_hash!(&challenge_hash));
 
-<<<<<<< HEAD
-    let contribution = compute_contribution(pubkey.clone(), round_height, &challenge, challenge_hash.to_vec().as_ref());
-=======
     let contribution = compute_contribution(pubkey, round_height, &challenge, challenge_hash.to_vec().as_ref())?;
->>>>>>> 0938c56e
 
     debug!("Contribution length: {}", contribution.len());
 
@@ -156,25 +108,7 @@
 }
 
 async fn contribute(client: &Client, coordinator: &mut Url) {
-<<<<<<< HEAD
-    // FIXME: generate proper keypair and loop till finds a public key not known by the coordinator
-    let pubkey = String::from("random public key 3");
-    requests::post_join_queue(&client, coordinator, &pubkey).await.unwrap();
-
-    let mut i = 0;
-    loop {
-        if i == 1 {
-            //FIXME: just for testing, remove for production
-            break;
-        }
-        // Update the coordinator
-        if let Err(e) = requests::get_update(&client, coordinator).await {
-            //FIXME: ignore this error and continue
-            eprintln!("{}", e);
-        }
-=======
     let keypair = KeyPair::new();
->>>>>>> 0938c56e
 
     if let Err(e) = requests::post_join_queue(&client, coordinator, &keypair.pubkey().to_owned()).await {
         error!("{}", e);
@@ -231,10 +165,6 @@
 
     match opt {
         ContributorOpt::Contribute(mut url) => {
-<<<<<<< HEAD
-            //FIXME: share code
-=======
->>>>>>> 0938c56e
             contribute(&client, &mut url.coordinator).await;
         }
         ContributorOpt::CloseCeremony(mut url) => {
