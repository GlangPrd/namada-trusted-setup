// NOTE: these tests must be run with --test-threads=1 due to the disk storage
//	being stored at the same path for all the test instances causing a conflict.
//	It could be possible to define a separate location (base_dir) for every test
//	but it's simpler to just run the tests sequentially.
//  NOTE: these tests require the phase1radix files to be placed in the phase1-cli folder

use std::{io::Write, net::IpAddr, sync::Arc};

use phase1_coordinator::{
    authentication::{KeyPair, Production, Signature},
    commands::{Computation, RandomSource},
    environment::Testing,
    objects::{ContributionInfo, LockedLocators, Task, TrimmedContributionInfo},
    rest::{self, PostChunkRequest},
    storage::{ContributionLocator, ContributionSignatureLocator, Object},
    testing::coordinator,
    ContributionFileSignature,
    ContributionState,
    Coordinator,
    Participant,
};
use rocket::{
    routes,
    tokio::{
        self,
        sync::RwLock,
        task::JoinHandle,
        time::{self, Duration},
    },
    Error,
    Ignite,
    Rocket,
};

use toml::Value;

use phase1_cli::requests;
use reqwest::{Client, Url};

const ROUND_HEIGHT: u64 = 1;

struct TestParticipant {
    _inner: Participant,
    _address: IpAddr,
    keypair: KeyPair,
    locked_locators: Option<LockedLocators>,
}

struct TestCtx {
    contributors: Vec<TestParticipant>,
    unknown_participant: TestParticipant,
    coordinator: TestParticipant,
    coordinator_url: String,
}

/// Launch the rocket server for testing with the proper configuration as a separate async Task.
async fn test_prelude() -> (TestCtx, JoinHandle<Result<Rocket<Ignite>, Error>>) {
    // Reset storage to prevent state conflicts between tests and initialize test environment
    let environment = coordinator::initialize_test_environment(&Testing::default().into());

    // Instantiate the coordinator
    let mut coordinator = Coordinator::new(environment, Arc::new(Production)).unwrap();

    let keypair1 = KeyPair::new();
    let keypair2 = KeyPair::new();
    let keypair3 = KeyPair::new();

    let contributor1 = Participant::new_contributor(keypair1.pubkey().as_ref());
    let contributor2 = Participant::new_contributor(keypair2.pubkey().as_ref());
    let unknown_contributor = Participant::new_contributor(keypair3.pubkey().as_ref());

    let contributor1_ip = IpAddr::V4("0.0.0.1".parse().unwrap());
    let contributor2_ip = IpAddr::V4("0.0.0.2".parse().unwrap());
    let unknown_contributor_ip = IpAddr::V4("0.0.0.3".parse().unwrap());

    coordinator.initialize().unwrap();
    let coordinator_keypair = KeyPair::custom_new(
        coordinator.environment().default_verifier_signing_key(),
        coordinator.environment().coordinator_verifiers()[0].address(),
    );

    // Parse config toml file
    let config = tokio::fs::read_to_string("../Rocket.toml")
        .await
        .unwrap()
        .parse::<Value>()
        .unwrap();
    let default = config.get("default").unwrap();
    let coordinator_ip = IpAddr::V4(default.get("address").unwrap().as_str().unwrap().parse().unwrap());
    let coordinator_url = format!("http://{}:{}", coordinator_ip, default.get("port").unwrap());

    let coord_verifier = TestParticipant {
        _inner: coordinator.environment().coordinator_verifiers()[0].clone(),
        _address: coordinator_ip,
        keypair: coordinator_keypair,
        locked_locators: None,
    };

    coordinator
        .add_to_queue(contributor1.clone(), Some(contributor1_ip), 10)
        .unwrap();
    coordinator
        .add_to_queue(contributor2.clone(), Some(contributor2_ip), 9)
        .unwrap();
    coordinator.update().unwrap();

    let (_, locked_locators) = coordinator.try_lock(&contributor1).unwrap();

    let coordinator: Arc<RwLock<Coordinator>> = Arc::new(RwLock::new(coordinator));

    let build = rocket::build()
        .mount("/", routes![
            rest::join_queue,
            rest::lock_chunk,
            rest::get_chunk,
            rest::get_challenge,
            rest::post_contribution_chunk,
            rest::contribute_chunk,
            rest::update_coordinator,
            rest::heartbeat,
            rest::get_tasks_left,
            rest::stop_coordinator,
            rest::verify_chunks,
            rest::get_contributor_queue_status,
            rest::post_contribution_info,
            rest::get_contributions_info,
        ])
        .manage(coordinator);

    let ignite = build.ignite().await.unwrap();
    let handle = tokio::spawn(ignite.launch());

    let test_participant1 = TestParticipant {
        _inner: contributor1,
        _address: contributor1_ip,
        keypair: keypair1,
        locked_locators: Some(locked_locators),
    };
    let test_participant2 = TestParticipant {
        _inner: contributor2,
        _address: contributor2_ip,
        keypair: keypair2,
        locked_locators: None,
    };
    let unknown_participant = TestParticipant {
        _inner: unknown_contributor,
        _address: unknown_contributor_ip,
        keypair: keypair3,
        locked_locators: None,
    };

    let ctx = TestCtx {
        contributors: vec![test_participant1, test_participant2],
        unknown_participant,
        coordinator: coord_verifier,
        coordinator_url,
    };

    (ctx, handle)
}

#[tokio::test]
async fn test_stop_coordinator() {
    let client = Client::new();
    // Spawn the server and get the test context
    let (ctx, handle) = test_prelude().await;
    // Wait for server startup
    time::sleep(Duration::from_millis(1000)).await;

    // Wrong, request from non-coordinator participant
    let mut url = Url::parse(&ctx.coordinator_url).unwrap();
    let response = requests::get_stop_coordinator(&client, &mut url, &ctx.contributors[0].keypair).await;
    assert!(response.is_err());

    // Shut the server down
    let mut url = Url::parse(&ctx.coordinator_url).unwrap();
    let response = requests::get_stop_coordinator(&client, &mut url, &ctx.coordinator.keypair).await;
    assert!(response.is_ok());

    // Try sending another request (server should be unreachable)
    let response = requests::get_stop_coordinator(&client, &mut url, &ctx.coordinator.keypair).await;

    match response {
        Ok(_) => panic!("Expected error"),
        Err(e) => match e {
            requests::RequestError::Server(_) => panic!("Expected client-side error"),
            _ => (),
        },
    }

    // Drop the server
    handle.abort()
}

#[tokio::test]
async fn test_get_contributor_queue_status() {
    let client = Client::new();
    // Spawn the server and get the test context
    let (ctx, handle) = test_prelude().await;
    // Wait for server startup
    time::sleep(Duration::from_millis(1000)).await;

    // Non-existing contributor key
    let mut url = Url::parse(&ctx.coordinator_url).unwrap();
    let response = requests::get_contributor_queue_status(&client, &mut url, &ctx.unknown_participant.keypair).await;
    match response.unwrap() {
        rest::ContributorStatus::Other => (),
        _ => panic!("Wrong ContributorStatus"),
    }

    // Ok
    let response = requests::get_contributor_queue_status(&client, &mut url, &ctx.contributors[0].keypair).await;
    match response.unwrap() {
        rest::ContributorStatus::Round => (),
        _ => panic!("Wrong ContributorStatus"),
    }

    // Drop the server
    handle.abort()
}

#[tokio::test]
async fn test_heartbeat() {
    let client = Client::new();
    // Spawn the server and get the test context
    let (ctx, handle) = test_prelude().await;
    // Wait for server startup
    time::sleep(Duration::from_millis(1000)).await;

    // Non-existing contributor key
    let mut url = Url::parse(&ctx.coordinator_url).unwrap();
    let response = requests::post_heartbeat(&client, &mut url, &ctx.unknown_participant.keypair).await;
    assert!(response.is_err());

    // Ok
    requests::post_heartbeat(&client, &mut url, &ctx.contributors[0].keypair)
        .await
        .unwrap();

    // Drop the server
    handle.abort();
}

#[tokio::test]
async fn test_update_coordinator() {
    let client = Client::new();
    // Spawn the server and get the test context
    let (ctx, handle) = test_prelude().await;
    // Wait for server startup
    time::sleep(Duration::from_millis(1000)).await;

    // Wrong, request from non-coordinator
    let mut url = Url::parse(&ctx.coordinator_url).unwrap();
    assert!(
        requests::get_update(&client, &mut url, &ctx.contributors[0].keypair)
            .await
            .is_err()
    );

    // Ok
    requests::get_update(&client, &mut url, &ctx.coordinator.keypair)
        .await
        .unwrap();

    // Drop the server
    handle.abort()
}

#[tokio::test]
async fn test_get_tasks_left() {
    let client = Client::new();
    // Spawn the server and get the test context
    let (ctx, handle) = test_prelude().await;
    // Wait for server startup
    time::sleep(Duration::from_millis(1000)).await;

    // Non-existing contributor key
    let mut url = Url::parse(&ctx.coordinator_url).unwrap();
    let response = requests::get_tasks_left(&client, &mut url, &ctx.unknown_participant.keypair).await;
    assert!(response.is_err());

    // Ok tasks left
    let response = requests::get_tasks_left(&client, &mut url, &ctx.contributors[0].keypair)
        .await
        .unwrap();
    assert_eq!(response.len(), 1);

    // Drop the server
    handle.abort()
}

#[tokio::test]
async fn test_join_queue() {
    let client = Client::new();
    // Spawn the server and get the test context
    let (ctx, handle) = test_prelude().await;
    // Wait for server startup
    time::sleep(Duration::from_millis(1000)).await;

    // Ok request
    let mut url = Url::parse(&ctx.coordinator_url).unwrap();
    requests::post_join_queue(&client, &mut url, &ctx.contributors[0].keypair)
        .await
        .unwrap();

    // Wrong request, already existing contributor
    let response = requests::post_join_queue(&client, &mut url, &ctx.contributors[0].keypair).await;
    assert!(response.is_err());

    // Drop the server
    handle.abort()
}

/// Test wrong usage of contribute_chunk.
#[tokio::test]
async fn test_wrong_contribute_chunk() {
    let client = Client::new();
    // Spawn the server and get the test context
    let (ctx, handle) = test_prelude().await;
    // Wait for server startup
    time::sleep(Duration::from_millis(1000)).await;

    // Non-existing contributor key
    let mut url = Url::parse(&ctx.coordinator_url).unwrap();
    let response = requests::post_contribute_chunk(&client, &mut url, &ctx.unknown_participant.keypair, 0).await;
    assert!(response.is_err());

    // Drop the server
    handle.abort()
}

#[tokio::test]
async fn test_wrong_post_contribution_info() {
    let client = Client::new();
    // Spawn the server and get the test context
    let (ctx, handle) = test_prelude().await;
    // Wait for server startup
    time::sleep(Duration::from_millis(1000)).await;

    let contrib_info = ContributionInfo::default();

    // Non-existing contributor key
<<<<<<< HEAD
    let mut url = Url::parse(&ctx.coordinator_url).unwrap();
=======
    let mut url = Url::parse(COORDINATOR_ADDRESS).unwrap();
>>>>>>> 6200759e
    let response =
        requests::post_contribution_info(&client, &mut url, &ctx.unknown_participant.keypair, &contrib_info).await;
    assert!(response.is_err());

    // Non-current-contributor participant
    let response =
        requests::post_contribution_info(&client, &mut url, &ctx.contributors[1].keypair, &contrib_info).await;
    assert!(response.is_err());

    // Drop the server
    handle.abort()
}

/// To test a full contribution we need to test the 7 involved endpoints sequentially:
///
/// - get_chunk
/// - get_challenge
/// - post_contribution_chunk
/// - contribute_chunk
/// - verify_chunk
/// - post_contributor_info
/// - get_contributions_info
///
#[tokio::test]
async fn test_contribution() {
    use rand::Rng;
    use setup_utils::calculate_hash;

    let client = Client::new();
    // Spawn the server and get the test context
    let (ctx, handle) = test_prelude().await;
    // Wait for server startup
    time::sleep(Duration::from_millis(1000)).await;

    // Download chunk
    let mut url = Url::parse(&ctx.coordinator_url).unwrap();

    let response = requests::get_chunk(
        &client,
        &mut url,
        &ctx.contributors[0].keypair,
        ctx.contributors[0].locked_locators.as_ref().unwrap(),
    )
    .await;
    let task: Task = response.unwrap();

    // Get challenge
    let challenge = requests::get_challenge(
        &client,
        &mut url,
        &ctx.contributors[0].keypair,
        ctx.contributors[0].locked_locators.as_ref().unwrap(),
    )
    .await
    .unwrap();

    // Upload chunk
    let contribution_locator = ContributionLocator::new(ROUND_HEIGHT, task.chunk_id(), task.contribution_id(), false);

    let challenge_hash = calculate_hash(challenge.as_ref());

    let mut contribution: Vec<u8> = Vec::new();
    contribution.write_all(challenge_hash.as_slice()).unwrap();
    let seed = RandomSource::Seed(rand::thread_rng().gen::<[u8; 32]>());
    Computation::contribute_test_masp(&challenge, &mut contribution, &seed);

    // Initial contribution size is 2332 but the Coordinator expect ANOMA_BASE_FILE_SIZE. Extend to this size with trailing 0s
    let contrib_size = Object::anoma_contribution_file_size(ROUND_HEIGHT, task.contribution_id());
    contribution.resize(contrib_size as usize, 0);

    let contribution_file_signature_locator =
        ContributionSignatureLocator::new(ROUND_HEIGHT, task.chunk_id(), task.contribution_id(), false);

    let response_hash = calculate_hash(contribution.as_ref());

    let contribution_state = ContributionState::new(challenge_hash.to_vec(), response_hash.to_vec(), None).unwrap();

    let sigkey = ctx.contributors[0].keypair.sigkey();
    let signature = Production
        .sign(sigkey, &contribution_state.signature_message().unwrap())
        .unwrap();

    let contribution_file_signature = ContributionFileSignature::new(signature, contribution_state).unwrap();

    let post_chunk = PostChunkRequest::new(
        contribution_locator,
        contribution,
        contribution_file_signature_locator,
        contribution_file_signature,
    );

    requests::post_chunk(&client, &mut url, &ctx.contributors[0].keypair, &post_chunk)
        .await
        .unwrap();

    // Contribute
    requests::post_contribute_chunk(&client, &mut url, &ctx.contributors[0].keypair, task.chunk_id())
        .await
        .unwrap();

    // Verify chunk
    requests::get_verify_chunks(&client, &mut url, &ctx.coordinator.keypair)
        .await
        .unwrap();

    // Post contribution info
    let mut contrib_info = ContributionInfo::default();
    contrib_info.full_name = Some(String::from("Test Name"));
    contrib_info.email = Some(String::from("test@mail.dev"));
    contrib_info.public_key = ctx.contributors[0].keypair.pubkey().to_owned();
    contrib_info.ceremony_round = ctx.contributors[0]
        .locked_locators
        .as_ref()
        .unwrap()
        .current_contribution()
        .round_height();
    contrib_info.try_sign(&ctx.contributors[0].keypair).unwrap();

    requests::post_contribution_info(&client, &mut url, &ctx.contributors[0].keypair, &contrib_info)
        .await
        .unwrap();

    // Get contributions info
<<<<<<< HEAD
    let summary = requests::get_contributions_info(&client, &mut url).await.unwrap();
=======
    let summary_bytes = requests::get_contributions_info(&url).await.unwrap();
    let summary: Vec<TrimmedContributionInfo> = serde_json::from_slice(&summary_bytes).unwrap();
>>>>>>> 6200759e
    assert_eq!(summary.len(), 1);
    assert_eq!(summary[0].public_key(), ctx.contributors[0].keypair.pubkey());
    assert!(!summary[0].is_another_machine());
    assert!(!summary[0].is_own_seed_of_randomness());
    assert_eq!(summary[0].ceremony_round(), 1);

    // Drop the server
    handle.abort()
}<|MERGE_RESOLUTION|>--- conflicted
+++ resolved
@@ -340,11 +340,7 @@
     let contrib_info = ContributionInfo::default();
 
     // Non-existing contributor key
-<<<<<<< HEAD
-    let mut url = Url::parse(&ctx.coordinator_url).unwrap();
-=======
-    let mut url = Url::parse(COORDINATOR_ADDRESS).unwrap();
->>>>>>> 6200759e
+    let mut url = Url::parse(&ctx.coordinator_url).unwrap();
     let response =
         requests::post_contribution_info(&client, &mut url, &ctx.unknown_participant.keypair, &contrib_info).await;
     assert!(response.is_err());
@@ -468,12 +464,8 @@
         .unwrap();
 
     // Get contributions info
-<<<<<<< HEAD
-    let summary = requests::get_contributions_info(&client, &mut url).await.unwrap();
-=======
     let summary_bytes = requests::get_contributions_info(&url).await.unwrap();
     let summary: Vec<TrimmedContributionInfo> = serde_json::from_slice(&summary_bytes).unwrap();
->>>>>>> 6200759e
     assert_eq!(summary.len(), 1);
     assert_eq!(summary[0].public_key(), ctx.contributors[0].keypair.pubkey());
     assert!(!summary[0].is_another_machine());
